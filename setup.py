from setuptools import setup

<<<<<<< HEAD
install_requires = [
    "asteval>=0.9.21",
    "click>=7.0",
    "netCDF4>=1.5.3",
    "numba>=0.52",
    "numpy>=1.20.0",
    "pandas>=0.25.2",
    "pyyaml>=5.2",
    "scipy>=1.3.2",
    "sdtfile>=2020.8.3",
    "setuptools>=41.2",
    "xarray>=0.16.2",
]


with open("README.md") as fh:
    long_description = fh.read()

entry_points = """
    [console_scripts]
    glotaran=glotaran.cli.main:glotaran

    [glotaran.plugins]
    kinetic_image_model = glotaran.builtin.models.kinetic_image
    kinetic_spectrum_model = glotaran.builtin.models.kinetic_spectrum

    csv_io = glotaran.builtin.io.csv
    yml_io = glotaran.builtin.io.yml
    net_cdf_io = glotaran.builtin.io.netCDF
"""
#  ascii_file = glotaran.builtin.file_formats.ascii
#  sdt_file = glotaran.builtin.file_formats.sdt

setup(
    name="pyglotaran",
    version="0.3.0",
    description="The Glotaran fitting engine.",
    long_description=long_description,
    long_description_content_type="text/markdown",
    url="https://github.com/glotaran/pyglotaran",
    classifiers=[
        "Development Status :: 3 - Alpha",
        "Intended Audience :: Science/Research",
        "License :: OSI Approved :: GNU Lesser General Public License v3 (LGPLv3)",
        "Operating System :: OS Independent",
        "Natural Language :: English",
        "Programming Language :: Python :: 3",
        "Programming Language :: Python :: 3.8",
        "Topic :: Scientific/Engineering",
        "Topic :: Scientific/Engineering :: Physics",
        "Topic :: Scientific/Engineering :: Chemistry",
    ],
    author="Joern Weissenborn, Joris Snellenburg, Ivo van Stokkum",
    author_email="""joern.weissenborn@gmail.com,
                    j.snellenburg@gmail.com,
                    i.h.m.van.stokkum@vu.nl """,
    license="LGPLv3",
    project_urls={
        "GloTarAn Ecosystem": "http://glotaran.org",
        "Documentation": "https://glotaran.readthedocs.io",
        "Source": "https://github.com/glotaran/pyglotaran",
        "Tracker": "https://github.com/glotaran/pyglotaran/issues",
    },
    python_requires=">=3.8, <3.9",
    packages=find_packages(),
    install_requires=install_requires,
    entry_points=entry_points,
    test_suite="glotaran",
    tests_require=["pytest"],
    zip_safe=True,
)
=======
setup()
>>>>>>> 81fc9b47
<|MERGE_RESOLUTION|>--- conflicted
+++ resolved
@@ -1,77 +1,3 @@
 from setuptools import setup
 
-<<<<<<< HEAD
-install_requires = [
-    "asteval>=0.9.21",
-    "click>=7.0",
-    "netCDF4>=1.5.3",
-    "numba>=0.52",
-    "numpy>=1.20.0",
-    "pandas>=0.25.2",
-    "pyyaml>=5.2",
-    "scipy>=1.3.2",
-    "sdtfile>=2020.8.3",
-    "setuptools>=41.2",
-    "xarray>=0.16.2",
-]
-
-
-with open("README.md") as fh:
-    long_description = fh.read()
-
-entry_points = """
-    [console_scripts]
-    glotaran=glotaran.cli.main:glotaran
-
-    [glotaran.plugins]
-    kinetic_image_model = glotaran.builtin.models.kinetic_image
-    kinetic_spectrum_model = glotaran.builtin.models.kinetic_spectrum
-
-    csv_io = glotaran.builtin.io.csv
-    yml_io = glotaran.builtin.io.yml
-    net_cdf_io = glotaran.builtin.io.netCDF
-"""
-#  ascii_file = glotaran.builtin.file_formats.ascii
-#  sdt_file = glotaran.builtin.file_formats.sdt
-
-setup(
-    name="pyglotaran",
-    version="0.3.0",
-    description="The Glotaran fitting engine.",
-    long_description=long_description,
-    long_description_content_type="text/markdown",
-    url="https://github.com/glotaran/pyglotaran",
-    classifiers=[
-        "Development Status :: 3 - Alpha",
-        "Intended Audience :: Science/Research",
-        "License :: OSI Approved :: GNU Lesser General Public License v3 (LGPLv3)",
-        "Operating System :: OS Independent",
-        "Natural Language :: English",
-        "Programming Language :: Python :: 3",
-        "Programming Language :: Python :: 3.8",
-        "Topic :: Scientific/Engineering",
-        "Topic :: Scientific/Engineering :: Physics",
-        "Topic :: Scientific/Engineering :: Chemistry",
-    ],
-    author="Joern Weissenborn, Joris Snellenburg, Ivo van Stokkum",
-    author_email="""joern.weissenborn@gmail.com,
-                    j.snellenburg@gmail.com,
-                    i.h.m.van.stokkum@vu.nl """,
-    license="LGPLv3",
-    project_urls={
-        "GloTarAn Ecosystem": "http://glotaran.org",
-        "Documentation": "https://glotaran.readthedocs.io",
-        "Source": "https://github.com/glotaran/pyglotaran",
-        "Tracker": "https://github.com/glotaran/pyglotaran/issues",
-    },
-    python_requires=">=3.8, <3.9",
-    packages=find_packages(),
-    install_requires=install_requires,
-    entry_points=entry_points,
-    test_suite="glotaran",
-    tests_require=["pytest"],
-    zip_safe=True,
-)
-=======
-setup()
->>>>>>> 81fc9b47
+setup()
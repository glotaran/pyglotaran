"""Glotaran package __init__.py"""

<<<<<<< HEAD
from glotaran.io import load_model
from glotaran.io import load_parameters

=======
>>>>>>> 81fc9b47
__version__ = "0.3.0"
# TODO: add git SHA1 information

<<<<<<< HEAD

=======
>>>>>>> 81fc9b47
import pkg_resources

for entry_point in pkg_resources.iter_entry_points("glotaran.plugins"):
    entry_point.load()<|MERGE_RESOLUTION|>--- conflicted
+++ resolved
@@ -1,19 +1,9 @@
 """Glotaran package __init__.py"""
 
-<<<<<<< HEAD
-from glotaran.io import load_model
-from glotaran.io import load_parameters
-
-=======
->>>>>>> 81fc9b47
-__version__ = "0.3.0"
-# TODO: add git SHA1 information
-
-<<<<<<< HEAD
-
-=======
->>>>>>> 81fc9b47
 import pkg_resources
 
 for entry_point in pkg_resources.iter_entry_points("glotaran.plugins"):
-    entry_point.load()+    entry_point.load()
+
+__version__ = "0.3.0"
+# TODO: add git SHA1 information
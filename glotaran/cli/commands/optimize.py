--- conflicted
+++ resolved
@@ -8,28 +8,6 @@
 from . import util
 
 
-<<<<<<< HEAD
-@click.option('--dataformat', '-dfmt', default=None,
-              type=click.Choice(gta.io.reader.known_reading_formats.keys()),
-              help='The input format of the data. Will be infered from extension if not set.')
-@click.option('--data', '-d', multiple=True,
-              type=(str, click.Path(exists=True, dir_okay=False)),
-              help="Path to a dataset in the form '--data DATASET_LABEL PATH_TO_DATA'")
-@click.option('--extra', '-e', multiple=True,
-              type=(str, click.Path(exists=True, dir_okay=False)),
-              help="Path to an extra dataset in the form '--extra EXTRA_LABEL PATH_TO_DATA'")
-@click.option('--out', '-o', default=None, type=click.Path(file_okay=False),
-              help='Path to an output directory.', show_default=True)
-@click.option('--nfev', '-n', default=None, type=click.IntRange(min=1),
-              help='Maximum number of function evaluations.', show_default=True)
-@click.option('--nnls', is_flag=True,
-              help='Use non-negative least squares.')
-@click.option('--yes', '-y', is_flag=True,
-              help="Don't ask for confirmation.")
-@util.signature_analysis
-def optimize_cmd(dataformat: str, data: typing.List[str], extra: typing.List[str], out: str,
-                 nfev: int, nnls: bool, yes: bool, parameter: str, model: str, scheme: str):
-=======
 @click.option(
     "--dataformat",
     "-dfmt",
@@ -43,6 +21,13 @@
     multiple=True,
     type=(str, click.Path(exists=True, dir_okay=False)),
     help="Path to a dataset in the form '--data DATASET_LABEL PATH_TO_DATA'",
+)
+@click.option(
+    "--extra",
+    "-e",
+    multiple=True,
+    type=(str, click.Path(exists=True, dir_okay=False)),
+    help="Path to an extra dataset in the form '--extra EXTRA_LABEL PATH_TO_DATA'",
 )
 @click.option(
     "--out",
@@ -66,6 +51,7 @@
 def optimize_cmd(
     dataformat: str,
     data: typing.List[str],
+    extra: typing.List[str],
     out: str,
     nfev: int,
     nnls: bool,
@@ -74,7 +60,6 @@
     model: str,
     scheme: str,
 ):
->>>>>>> b46a1821
     """Optimizes a model.
     e.g.:
     glotaran optimize --
@@ -107,15 +92,15 @@
             path = dataset_files[label]
             datasets[label] = util.load_dataset_file(path, fmt=dataformat, verbose=True)
 
-<<<<<<< HEAD
         extra_files = {arg[0]: arg[1] for arg in extra}
-        scheme = gta.analysis.scheme.Scheme(model=model, parameter=parameter, data=datasets,
-                                            nnls=nnls, nfev=nfev, extra=extra_files)
-=======
         scheme = gta.analysis.scheme.Scheme(
-            model=model, parameter=parameter, data=datasets, nnls=nnls, nfev=nfev
+            model=model,
+            parameter=parameter,
+            data=datasets,
+            nnls=nnls,
+            nfev=nfev,
+            extra=extra_files,
         )
->>>>>>> b46a1821
 
     click.echo(scheme.validate())
     click.echo(f"Use NNLS: {scheme.nnls}")

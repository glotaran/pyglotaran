--- conflicted
+++ resolved
@@ -1,121 +1,8 @@
 from glotaran.model import model_attribute_typed
 
-<<<<<<< HEAD
-from .irf_gaussian import IrfGaussian, IrfMultiGaussian
+from .irf_gaussian import IrfGaussian
+from .irf_gaussian import IrfMultiGaussian
 from .irf_measured import IrfMeasured
-
-
-@model_attribute_typed(types={
-    'gaussian': IrfGaussian,
-    'multi-gaussian': IrfMultiGaussian,
-    'measured': IrfMeasured,
-})
-class Irf(object):
-=======
-from typing import List
-
-import numpy as np
-
-from glotaran.model import model_attribute
-from glotaran.model import model_attribute_typed
-from glotaran.parameter import Parameter
-
-
-@model_attribute(has_type=True)
-class IrfMeasured:
-    """A measured IRF. The data must be supplied by the dataset."""
-
-
-@model_attribute(
-    properties={
-        "center": List[Parameter],
-        "width": List[Parameter],
-        "scale": {"type": List[Parameter], "allow_none": True},
-        "normalize": {"type": bool, "default": False},
-        "backsweep": {"type": bool, "default": False},
-        "backsweep_period": {"type": Parameter, "allow_none": True},
-    },
-    has_type=True,
-)
-class IrfMultiGaussian:
-    """
-    Represents a gaussian IRF.
-
-    One width and one center is a single gauss.
-
-    One center and multiple widths is a multiple gaussian.
-
-    Multiple center and multiple widths is Double-, Triple- , etc. Gaussian.
-
-    Parameters
-    ----------
-
-    label:
-        label of the irf
-    center:
-        one or more center of the irf as parameter indices
-    width:
-        one or more widths of the gaussian as parameter index
-    center_dispersion:
-        polynomial coefficients for the dispersion of the
-        center as list of parameter indices. None for no dispersion.
-    width_dispersion:
-        polynomial coefficients for the dispersion of the
-        width as parameter indices. None for no dispersion.
-
-    """
-
-    def parameter(self, index):
-
-        centers = self.center if isinstance(self.center, list) else [self.center]
-        centers = np.asarray([c.value for c in centers])
-
-        widths = self.width if isinstance(self.width, list) else [self.width]
-        widths = np.asarray([w.value for w in widths])
-
-        len_centers = len(centers)
-        len_widths = len(widths)
-        if not len_centers == len_widths:
-            if not min(len_centers, len_widths) == 1:
-                raise ValueError(
-                    f"len(centers) ({len_centers}) not equal "
-                    f"len(widths) ({len_widths}) none of is 1."
-                )
-            if len_centers == 1:
-                centers = [centers[0] for _ in range(len_widths)]
-                len_centers = len_widths
-            else:
-                widths = [widths[0] for _ in range(len_centers)]
-                len_widths = len_centers
-
-        scale = self.scale if self.scale is not None else [1.0 for _ in centers]
-        scale = scale if isinstance(scale, list) else [scale]
-        scale = np.asarray(scale)
-
-        backsweep = self.backsweep
-
-        backsweep_period = self.backsweep_period.value if self.backsweep else 0
-
-        return centers, widths, scale, backsweep, backsweep_period
-
-    def calculate(self, index, axis):
-        center, width, scale, _, _ = self.parameter(index)
-        irf = scale[0] * np.exp(-1 * (axis - center[0]) ** 2 / (2 * width[0] ** 2))
-        if len(center) > 1:
-            for i in range(1, len(center)):
-                irf += scale[i] * np.exp(-1 * (axis - center[i]) ** 2 / (2 * width[i] ** 2))
-        return irf
-
-
-@model_attribute(
-    properties={
-        "center": Parameter,
-        "width": Parameter,
-    },
-    has_type=True,
-)
-class IrfGaussian(IrfMultiGaussian):
-    pass
 
 
 @model_attribute_typed(
@@ -126,5 +13,4 @@
     }
 )
 class Irf:
->>>>>>> b46a1821
     """Represents an IRF."""
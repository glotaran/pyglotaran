from glotaran.model import model_attribute_typed


<<<<<<< HEAD
from .irf_gaussian import IrfGaussian, IrfMultiGaussian, IrfGaussianCoherentArtifact
from .irf_measured import IrfMeasured
=======
from glotaran.model import model_attribute, model_attribute_typed
from glotaran.parameter import Parameter


@model_attribute(
    properties={
        'method': str,
    },
    has_type=True,
)
class IrfMeasured:
    """A measured IRF. The data must be supplied by the dataset."""


@model_attribute(properties={
    'center': List[Parameter],
    'width': List[Parameter],
    'scale': {'type': List[Parameter], 'allow_none': True},
    'normalize': {'type': bool, 'default': False},
    'backsweep': {'type': bool, 'default': False},
    'backsweep_period': {'type': Parameter, 'allow_none': True},
}, has_type=True)
class IrfMultiGaussian:
    """
    Represents a gaussian IRF.

    One width and one center is a single gauss.

    One center and multiple widths is a multiple gaussian.

    Multiple center and multiple widths is Double-, Triple- , etc. Gaussian.

    Parameters
    ----------

    label:
        label of the irf
    center:
        one or more center of the irf as parameter indices
    width:
        one or more widths of the gaussian as parameter index
    center_dispersion:
        polynomial coefficients for the dispersion of the
        center as list of parameter indices. None for no dispersion.
    width_dispersion:
        polynomial coefficients for the dispersion of the
        width as parameter indices. None for no dispersion.

    """
    def parameter(self, index):

        centers = self.center if isinstance(self.center, list) else [self.center]
        centers = np.asarray([c.value for c in centers])

        widths = self.width if isinstance(self.width, list) else [self.width]
        widths = np.asarray([w.value for w in widths])

        len_centers = len(centers)
        len_widths = len(widths)
        if not len_centers == len_widths:
            if not min(len_centers, len_widths) == 1:
                raise Exception(f'len(centers) ({len_centers}) not equal '
                                f'len(widths) ({len_widths}) none of is 1.')
            if len_centers == 1:
                centers = [centers[0] for _ in range(len_widths)]
                len_centers = len_widths
            else:
                widths = [widths[0] for _ in range(len_centers)]
                len_widths = len_centers

        scale = self.scale if self.scale is not None else [1.0 for _ in centers]
        scale = scale if isinstance(scale, list) else [scale]
        scale = np.asarray(scale)

        backsweep = self.backsweep

        backsweep_period = self.backsweep_period.value if self.backsweep else 0

        return centers, widths, scale, backsweep, backsweep_period

    def calculate(self, index, axis):
        center, width, scale, _, _ = self.parameter(index)
        irf = scale[0] * np.exp(-1 * (axis - center[0])**2 / (2 * width[0]**2))
        if len(center) > 1:
            for i in range(1, len(center)):
                irf += scale[i] * np.exp(-1 * (axis - center[i])**2 / (2 * width[i]**2))
        return irf


@model_attribute(properties={
    'center': Parameter,
    'width': Parameter,
}, has_type=True)
class IrfGaussian(IrfMultiGaussian):
    pass


@model_attribute(properties={
    'coherent_artifact_order': {'type': int},
    'coherent_artifact_width': {'type': Parameter, 'allow_none': True},
}, has_type=True)
class IrfGaussianCoherentArtifact(IrfGaussian):

    def clp_labels(self):
        return [f'coherent_artifact_{i}'
                for i in range(1, self.coherent_artifact_order + 1)]

    def calculate_coherent_artifact(self, axis):
        if not 1 <= self.coherent_artifact_order <= 3:
            raise Exception(self, "Coherent artifact order must be between in [1,3]")

        center, width, _, _, _ = self.parameter(None)

        center = center[0]
        width = self.coherent_artifact_width.value \
            if self.coherent_artifact_width is not None else width[0]

        clp_label = self.clp_labels()

        matrix = self._calculate_coherent_artifact_matrix(
            center, width, axis, self.coherent_artifact_order
        )

        return clp_label, matrix

    @staticmethod
    @nb.jit(nopython=True, parallel=True)
    def _calculate_coherent_artifact_matrix(center, width, axis, order):
        matrix = np.zeros((axis.size, order), dtype=np.float64)

        matrix[:, 0] = np.exp(-1 * (axis - center)**2 / (2 * width**2))
        if order > 1:
            matrix[:, 1] = matrix[:, 0] * (center - axis) / width**2

        if order > 2:
            matrix[:, 2] = \
                matrix[:, 0] * (center**2 - width**2 - 2 * center * axis + axis**2) / width**4
        return matrix
>>>>>>> ffbc667c


@model_attribute_typed(types={
    'gaussian': IrfGaussian,
    'multi-gaussian': IrfMultiGaussian,
    'gaussian-coherent-artifact': IrfGaussianCoherentArtifact,
    'measured': IrfMeasured,
})
class Irf(object):
    """Represents an IRF."""<|MERGE_RESOLUTION|>--- conflicted
+++ resolved
@@ -1,155 +1,12 @@
 from glotaran.model import model_attribute_typed
 
-
-<<<<<<< HEAD
-from .irf_gaussian import IrfGaussian, IrfMultiGaussian, IrfGaussianCoherentArtifact
+from .irf_gaussian import IrfGaussian, IrfMultiGaussian
 from .irf_measured import IrfMeasured
-=======
-from glotaran.model import model_attribute, model_attribute_typed
-from glotaran.parameter import Parameter
-
-
-@model_attribute(
-    properties={
-        'method': str,
-    },
-    has_type=True,
-)
-class IrfMeasured:
-    """A measured IRF. The data must be supplied by the dataset."""
-
-
-@model_attribute(properties={
-    'center': List[Parameter],
-    'width': List[Parameter],
-    'scale': {'type': List[Parameter], 'allow_none': True},
-    'normalize': {'type': bool, 'default': False},
-    'backsweep': {'type': bool, 'default': False},
-    'backsweep_period': {'type': Parameter, 'allow_none': True},
-}, has_type=True)
-class IrfMultiGaussian:
-    """
-    Represents a gaussian IRF.
-
-    One width and one center is a single gauss.
-
-    One center and multiple widths is a multiple gaussian.
-
-    Multiple center and multiple widths is Double-, Triple- , etc. Gaussian.
-
-    Parameters
-    ----------
-
-    label:
-        label of the irf
-    center:
-        one or more center of the irf as parameter indices
-    width:
-        one or more widths of the gaussian as parameter index
-    center_dispersion:
-        polynomial coefficients for the dispersion of the
-        center as list of parameter indices. None for no dispersion.
-    width_dispersion:
-        polynomial coefficients for the dispersion of the
-        width as parameter indices. None for no dispersion.
-
-    """
-    def parameter(self, index):
-
-        centers = self.center if isinstance(self.center, list) else [self.center]
-        centers = np.asarray([c.value for c in centers])
-
-        widths = self.width if isinstance(self.width, list) else [self.width]
-        widths = np.asarray([w.value for w in widths])
-
-        len_centers = len(centers)
-        len_widths = len(widths)
-        if not len_centers == len_widths:
-            if not min(len_centers, len_widths) == 1:
-                raise Exception(f'len(centers) ({len_centers}) not equal '
-                                f'len(widths) ({len_widths}) none of is 1.')
-            if len_centers == 1:
-                centers = [centers[0] for _ in range(len_widths)]
-                len_centers = len_widths
-            else:
-                widths = [widths[0] for _ in range(len_centers)]
-                len_widths = len_centers
-
-        scale = self.scale if self.scale is not None else [1.0 for _ in centers]
-        scale = scale if isinstance(scale, list) else [scale]
-        scale = np.asarray(scale)
-
-        backsweep = self.backsweep
-
-        backsweep_period = self.backsweep_period.value if self.backsweep else 0
-
-        return centers, widths, scale, backsweep, backsweep_period
-
-    def calculate(self, index, axis):
-        center, width, scale, _, _ = self.parameter(index)
-        irf = scale[0] * np.exp(-1 * (axis - center[0])**2 / (2 * width[0]**2))
-        if len(center) > 1:
-            for i in range(1, len(center)):
-                irf += scale[i] * np.exp(-1 * (axis - center[i])**2 / (2 * width[i]**2))
-        return irf
-
-
-@model_attribute(properties={
-    'center': Parameter,
-    'width': Parameter,
-}, has_type=True)
-class IrfGaussian(IrfMultiGaussian):
-    pass
-
-
-@model_attribute(properties={
-    'coherent_artifact_order': {'type': int},
-    'coherent_artifact_width': {'type': Parameter, 'allow_none': True},
-}, has_type=True)
-class IrfGaussianCoherentArtifact(IrfGaussian):
-
-    def clp_labels(self):
-        return [f'coherent_artifact_{i}'
-                for i in range(1, self.coherent_artifact_order + 1)]
-
-    def calculate_coherent_artifact(self, axis):
-        if not 1 <= self.coherent_artifact_order <= 3:
-            raise Exception(self, "Coherent artifact order must be between in [1,3]")
-
-        center, width, _, _, _ = self.parameter(None)
-
-        center = center[0]
-        width = self.coherent_artifact_width.value \
-            if self.coherent_artifact_width is not None else width[0]
-
-        clp_label = self.clp_labels()
-
-        matrix = self._calculate_coherent_artifact_matrix(
-            center, width, axis, self.coherent_artifact_order
-        )
-
-        return clp_label, matrix
-
-    @staticmethod
-    @nb.jit(nopython=True, parallel=True)
-    def _calculate_coherent_artifact_matrix(center, width, axis, order):
-        matrix = np.zeros((axis.size, order), dtype=np.float64)
-
-        matrix[:, 0] = np.exp(-1 * (axis - center)**2 / (2 * width**2))
-        if order > 1:
-            matrix[:, 1] = matrix[:, 0] * (center - axis) / width**2
-
-        if order > 2:
-            matrix[:, 2] = \
-                matrix[:, 0] * (center**2 - width**2 - 2 * center * axis + axis**2) / width**4
-        return matrix
->>>>>>> ffbc667c
 
 
 @model_attribute_typed(types={
     'gaussian': IrfGaussian,
     'multi-gaussian': IrfMultiGaussian,
-    'gaussian-coherent-artifact': IrfGaussianCoherentArtifact,
     'measured': IrfMeasured,
 })
 class Irf(object):

--- conflicted
+++ resolved
@@ -3,35 +3,21 @@
 import numba as nb
 import numpy as np
 
-from .irf import IrfMultiGaussian
-
-<<<<<<< HEAD
 from .irf_gaussian import IrfMultiGaussian
 from .irf_measured import IrfMeasured
 
-
-def kinetic_image_matrix(
-        dataset_descriptor=None, axis=None, index=None, extra=None):
-    return kinetic_matrix(
-        dataset_descriptor, axis, index, extra, kinetic_image_matrix_implementation)
-
-
-def kinetic_matrix(
-        dataset_descriptor=None, axis=None, index=None, extra=None, matrix_implementation=None):
-=======
 sqrt2 = np.sqrt(2)
 
 
-def kinetic_image_matrix(dataset_descriptor=None, axis=None, index=None, irf=None):
+def kinetic_image_matrix(dataset_descriptor=None, axis=None, index=None, extra=None):
     return kinetic_matrix(
-        dataset_descriptor, axis, index, irf, kinetic_image_matrix_implementation
+        dataset_descriptor, axis, index, extra, kinetic_image_matrix_implementation
     )
 
 
 def kinetic_matrix(
-    dataset_descriptor=None, axis=None, index=None, irf=None, matrix_implementation=None
+    dataset_descriptor=None, axis=None, index=None, extra=None, matrix_implementation=None
 ):
->>>>>>> b46a1821
 
     compartments = None
     matrix = None
@@ -57,13 +43,8 @@
             index,
             k_matrix,
             initial_concentration,
-<<<<<<< HEAD
             extra,
-            matrix_implementation
-=======
-            irf,
             matrix_implementation,
->>>>>>> b46a1821
         )
 
         if matrix is None:
@@ -95,14 +76,9 @@
     return (compartments, matrix)
 
 
-<<<<<<< HEAD
-def _calculate_for_k_matrix(dataset_descriptor, axis, index, k_matrix,
-                            initial_concentration, extra, matrix_implementation):
-=======
 def _calculate_for_k_matrix(
-    dataset_descriptor, axis, index, k_matrix, initial_concentration, irf, matrix_implementation
+    dataset_descriptor, axis, index, k_matrix, initial_concentration, extra, matrix_implementation
 ):
->>>>>>> b46a1821
 
     # we might have more compartments in the model then in the k matrix
     compartments = [
@@ -133,13 +109,7 @@
     return (compartments, matrix)
 
 
-def kinetic_image_matrix_implementation(
-<<<<<<< HEAD
-        matrix, rates, axis, index, dataset_descriptor, extra):
-=======
-    matrix, rates, axis, index, dataset_descriptor, measured_irf
-):
->>>>>>> b46a1821
+def kinetic_image_matrix_implementation(matrix, rates, axis, index, dataset_descriptor, extra):
 
     irf = dataset_descriptor.irf
 

"""Glotaran kinetic spectrum Matrix"""

import numpy as np

from glotaran.builtin.models.kinetic_image.kinetic_image_matrix import \
    kinetic_image_matrix

from .spectral_irf import IrfGaussianCoherentArtifact


def kinetic_spectrum_matrix(dataset_descriptor=None, axis=None, index=None, extra=None):

<<<<<<< HEAD
    clp_label, matrix = kinetic_image_matrix(dataset_descriptor, axis, index, extra)
=======
    clp_label, matrix = kinetic_image_matrix(
        dataset_descriptor, axis, index, dataset_descriptor.irf)
>>>>>>> 47149b8d

    if isinstance(dataset_descriptor.irf, IrfGaussianCoherentArtifact):
        irf_clp_label, irf_matrix = \
            dataset_descriptor.irf.calculate_coherent_artifact(axis)
        if matrix is None:
            clp_label = irf_clp_label
            matrix = irf_matrix
        else:
            clp_label += irf_clp_label
            matrix = np.concatenate((matrix, irf_matrix), axis=1)

    return (clp_label, matrix)<|MERGE_RESOLUTION|>--- conflicted
+++ resolved
@@ -10,12 +10,7 @@
 
 def kinetic_spectrum_matrix(dataset_descriptor=None, axis=None, index=None, extra=None):
 
-<<<<<<< HEAD
     clp_label, matrix = kinetic_image_matrix(dataset_descriptor, axis, index, extra)
-=======
-    clp_label, matrix = kinetic_image_matrix(
-        dataset_descriptor, axis, index, dataset_descriptor.irf)
->>>>>>> 47149b8d
 
     if isinstance(dataset_descriptor.irf, IrfGaussianCoherentArtifact):
         irf_clp_label, irf_matrix = \

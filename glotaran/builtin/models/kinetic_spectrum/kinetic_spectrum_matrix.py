"""Glotaran kinetic spectrum Matrix"""

import numpy as np

from glotaran.builtin.models.kinetic_image.kinetic_image_matrix import kinetic_image_matrix

from .spectral_irf import IrfGaussianCoherentArtifact


def kinetic_spectrum_matrix(dataset_descriptor=None, axis=None, index=None, extra=None):

<<<<<<< HEAD
    clp_label, matrix = kinetic_image_matrix(dataset_descriptor, axis, index, extra)
=======
    clp_label, matrix = kinetic_image_matrix(
        dataset_descriptor, axis, index, dataset_descriptor.irf
    )
>>>>>>> b46a1821

    if isinstance(dataset_descriptor.irf, IrfGaussianCoherentArtifact):
        irf_clp_label, irf_matrix = dataset_descriptor.irf.calculate_coherent_artifact(axis)
        if matrix is None:
            clp_label = irf_clp_label
            matrix = irf_matrix
        else:
            clp_label += irf_clp_label
            matrix = np.concatenate((matrix, irf_matrix), axis=1)

    return (clp_label, matrix)<|MERGE_RESOLUTION|>--- conflicted
+++ resolved
@@ -9,13 +9,7 @@
 
 def kinetic_spectrum_matrix(dataset_descriptor=None, axis=None, index=None, extra=None):
 
-<<<<<<< HEAD
     clp_label, matrix = kinetic_image_matrix(dataset_descriptor, axis, index, extra)
-=======
-    clp_label, matrix = kinetic_image_matrix(
-        dataset_descriptor, axis, index, dataset_descriptor.irf
-    )
->>>>>>> b46a1821
 
     if isinstance(dataset_descriptor.irf, IrfGaussianCoherentArtifact):
         irf_clp_label, irf_matrix = dataset_descriptor.irf.calculate_coherent_artifact(axis)

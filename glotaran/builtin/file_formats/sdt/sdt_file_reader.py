"""
Glotarans module to read files
"""
import warnings

import numpy as np
import xarray as xr
from sdtfile import SdtFile

from glotaran.io.prepare_dataset import prepare_time_trace_dataset
from glotaran.io.reader import file_reader


<<<<<<< HEAD
@file_reader(extension='sdt', name='Becker & Hickel SDT file format.')
def read_sdt(file_path: str,
             index: np.ndarray = None,
             flim: bool = False,
             dataset_index: int = None,
             swap_axis: bool = False,
             orig_time_axis_index: int = 2,
             prepare: bool = False,
             ) -> xr.Dataset:
=======
@file_reader(extension="sdt", name="Becker & Hickel SDT file format.")
def read_sdt(
    file_path: str,
    index: np.ndarray = None,
    flim: bool = False,
    dataset_index: int = None,
    swap_axis: bool = False,
    orig_time_axis_index: int = 2,
) -> xr.Dataset:
>>>>>>> b46a1821
    """
    Reads a `*.sdt` file and returns a pd.DataFrame (`return_dataframe==True`), a
    SpectralTemporalDataset (`type_of_data=='st'`) or a FLIMDataset (`type_of_data=='flim'`).

    Parameters
    ----------
    file_path: str
        Path to the sdt file which should be read.

    index: list, np.ndarray
        This is only needed if `type_of_data=="st"`, since `*.sdt` files,
        which only contain spectral temporal data, lack the spectral information.
        Thus for the spectral axis data need to be given by the user.

    flim:
        Set true if reading a result from a FLIM measurement.

    dataset_index: int: default 0
        If the `*.sdt` file contains multiple datasets the index will used
        to select the wanted one

    swap_axis: bool, default False
        Flag to switch a wavelength explicit `input_df` to time explicit `input_df`,
        before generating the SpectralTemporalDataset.

    orig_time_axis_index: int
        Index of the axis which corresponds to the time axis.
        I.e. for data of shape (64, 64, 256), which are a 64x64 pixel map
        with 256 time steps, orig_time_axis_index=2.

    Raises
    ______
    IndexError:
        If the length of the index array is incompatible with the data.
    """
    sdt_parser = SdtFile(file_path)
    if not dataset_index:
        # looking at the source code of SdtFile, times and data
        # always have the same len, so only one needs to be checked
        nr_of_datasets = len(sdt_parser.times)
        if nr_of_datasets > 1:
            warnings.warn(
                UserWarning(
                    f"The file '{file_path}' contains {nr_of_datasets} Datasets.\n "
                    f"By default only the first Dataset will be read. "
                    f"If you only need the first Dataset and want get rid of "
                    f"this warning you can set dataset_index=0."
                )
            )
        dataset_index = 0
    times = sdt_parser.times[dataset_index]
    data = sdt_parser.data[dataset_index]

    if index and len(index) is not data.shape[0]:
        raise IndexError(
            f"The Dataset contains {data.shape[0]} measurements, but the "
            f"indices supplied are {len(index)}."
        )
    elif not index and not flim:
        warnings.warn(
            UserWarning(
                f"There was no `index` provided."
                f"That for the indices will be a entry count(integers)."
                f"To prevent this warning from being shown, provide "
                f"a list of indices, with len(index)={data.shape[0]}"
            )
        )

    if flim:

        if orig_time_axis_index != 2:
            np.swapaxes(data, 2, orig_time_axis_index)

        full_data = xr.DataArray(data, coords={"time": times}, dims=["x", "y", "time"])
        data = full_data.stack(pixel=("x", "y")).to_dataset(name="data")
        data["full_data"] = full_data.rename({"x": "pixel_x", "y": "pixel_y"})
        data["data_intensity_map"] = (
            data.data.groupby("pixel").sum().unstack().rename({"x": "pixel_x", "y": "pixel_y"})
        )
    else:
        if swap_axis:
            data = data.T
        if not index:
            index = np.array(range(data[0]))
<<<<<<< HEAD
        data = xr.DataArray(data.T, coords=[('time', times), ('spectral', index)])
        if prepare:
            data = prepare_time_trace_dataset(data)
=======
        data = xr.DataArray(data.T, coords=[("time", times), ("spectral", index)])
        data = prepare_time_trace_dataset(data)
>>>>>>> b46a1821
    return data<|MERGE_RESOLUTION|>--- conflicted
+++ resolved
@@ -11,17 +11,6 @@
 from glotaran.io.reader import file_reader
 
 
-<<<<<<< HEAD
-@file_reader(extension='sdt', name='Becker & Hickel SDT file format.')
-def read_sdt(file_path: str,
-             index: np.ndarray = None,
-             flim: bool = False,
-             dataset_index: int = None,
-             swap_axis: bool = False,
-             orig_time_axis_index: int = 2,
-             prepare: bool = False,
-             ) -> xr.Dataset:
-=======
 @file_reader(extension="sdt", name="Becker & Hickel SDT file format.")
 def read_sdt(
     file_path: str,
@@ -31,7 +20,6 @@
     swap_axis: bool = False,
     orig_time_axis_index: int = 2,
 ) -> xr.Dataset:
->>>>>>> b46a1821
     """
     Reads a `*.sdt` file and returns a pd.DataFrame (`return_dataframe==True`), a
     SpectralTemporalDataset (`type_of_data=='st'`) or a FLIMDataset (`type_of_data=='flim'`).
@@ -116,12 +104,6 @@
             data = data.T
         if not index:
             index = np.array(range(data[0]))
-<<<<<<< HEAD
-        data = xr.DataArray(data.T, coords=[('time', times), ('spectral', index)])
-        if prepare:
-            data = prepare_time_trace_dataset(data)
-=======
         data = xr.DataArray(data.T, coords=[("time", times), ("spectral", index)])
         data = prepare_time_trace_dataset(data)
->>>>>>> b46a1821
     return data
--- conflicted
+++ resolved
@@ -60,10 +60,6 @@
         axis=matrix_dimension,
         index=index,
         extra=extra) for index in global_dimension]
-<<<<<<< HEAD
-=======
-
->>>>>>> Implemented extra arguments for `matrix_function`
     if callable(model.constrain_matrix_function):
         matrix = [model.constrain_matrix_function(parameter, clp, mat, global_dimension[i])
                   for i, (clp, mat) in enumerate(matrix)]

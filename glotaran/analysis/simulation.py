--- conflicted
+++ resolved
@@ -10,29 +10,17 @@
 T_Model = typing.TypeVar("glotaran.model.Model")
 
 
-<<<<<<< HEAD
-def simulate(model: typing.Type['glotaran.model.Model'],
-             dataset: str,
-             parameter: ParameterGroup,
-             axes: typing.Dict[str, np.ndarray] = None,
-             clp: typing.Union[np.ndarray, xr.DataArray] = None,
-             extra: typing.Dict[str, xr.DataArray] = None,
-             noise=False,
-             noise_std_dev=1.0,
-             noise_seed=None,
-             ):
-=======
 def simulate(
     model: T_Model,
     dataset: str,
     parameter: ParameterGroup,
     axes: typing.Dict[str, np.ndarray] = None,
     clp: typing.Union[np.ndarray, xr.DataArray] = None,
+    extra: typing.Dict[str, xr.DataArray] = None,
     noise=False,
     noise_std_dev=1.0,
     noise_seed=None,
 ):
->>>>>>> b46a1821
     """Simulates a model.
 
     Parameters
@@ -76,18 +64,12 @@
     )
     result = result.to_dataset(name="data")
 
-<<<<<<< HEAD
-    matrix = [model.matrix(
-        dataset_descriptor=filled_dataset,
-        axis=matrix_dimension,
-        index=index,
-        extra=extra) for index in global_dimension]
-=======
     matrix = [
-        model.matrix(dataset_descriptor=filled_dataset, axis=matrix_dimension, index=index)
+        model.matrix(
+            dataset_descriptor=filled_dataset, axis=matrix_dimension, index=index, extra=extra
+        )
         for index in global_dimension
     ]
->>>>>>> b46a1821
     if callable(model.constrain_matrix_function):
         matrix = [
             model.constrain_matrix_function(parameter, clp, mat, global_dimension[i])

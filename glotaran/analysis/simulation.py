"""Functions for simulating a global analysis model."""

import typing

import numpy as np
import xarray as xr

from glotaran.parameter import ParameterGroup

T_Model = typing.TypeVar("glotaran.model.Model")


def simulate(
    model: T_Model,
    dataset: str,
    parameter: ParameterGroup,
    axes: typing.Dict[str, np.ndarray] = None,
    clp: typing.Union[np.ndarray, xr.DataArray] = None,
    extra: typing.Dict[str, xr.DataArray] = None,
    noise=False,
    noise_std_dev=1.0,
    noise_seed=None,
):
    """Simulates a model.

    Parameters
    ----------
    model :
        The model to simulate.
    parameter :
        The parameters for the simulation.
    dataset :
        Label of the dataset to simulate
    axes :
        A dictionary with axes for simulation.
    clp :
        Conditionally linear parameter. Will be used instead of `model.global_matrix` if given.
    noise :
        Add noise to the simulation.
    noise_std_dev :
        The standard deviation for noise simulation.
    noise_seed :
        The seed for the noise simulation.
    """

    if model.global_matrix is None and clp is None:
        raise ValueError(
            "Cannot simulate models without implementation for global matrix and no clp given."
        )

    filled_dataset = model.dataset[dataset].fill(model, parameter)

    model_dimension = axes[model.model_dimension]
    global_dimension = axes[model.global_dimension]

    dim1 = model_dimension.size
    dim2 = global_dimension.size
    result = xr.DataArray(
        np.empty((dim1, dim2), dtype=np.float64),
        coords=[
            (model.model_dimension, model_dimension),
            (model.global_dimension, global_dimension),
        ],
    )
    result = result.to_dataset(name="data")

    matrix = [
<<<<<<< HEAD
        model.matrix(
            dataset_descriptor=filled_dataset, axis=matrix_dimension, index=index, extra=extra
        )
=======
        model.matrix(dataset_descriptor=filled_dataset, axis=model_dimension, index=index)
>>>>>>> 0d9c54db
        for index in global_dimension
    ]
    if callable(model.constrain_matrix_function):
        matrix = [
            model.constrain_matrix_function(parameter, clp, mat, global_dimension[i])
            for i, (clp, mat) in enumerate(matrix)
        ]
    matrix = [
        xr.DataArray(
            mat, coords=[(model.model_dimension, model_dimension), ("clp_label", clp_label)]
        )
        for clp_label, mat in matrix
    ]

    if clp is not None:
        if clp.shape[0] != global_dimension.size:
            raise ValueError(
                f"Size of dimension 0 of clp ({clp.shape[0]}) != size of axis"
                f" '{model.global_dimension}' ({global_dimension.size})"
            )
        if isinstance(clp, xr.DataArray):
            if model.global_dimension not in clp.coords:
                raise ValueError(f"Missing coordinate '{model.global_dimension}' in clp.")
            if "clp_label" not in clp.coords:
                raise ValueError("Missing coordinate 'clp_label' in clp.")
        else:
            if "clp_label" not in axes:
                raise ValueError("Missing axis 'clp_label'")
            clp = xr.DataArray(
                clp,
                coords=[
                    (model.global_dimension, global_dimension),
                    ("clp_label", axes["clp_label"]),
                ],
            )
    else:
        clp_labels, clp = model.global_matrix(filled_dataset, global_dimension)
        clp = xr.DataArray(
            clp, coords=[(model.global_dimension, global_dimension), ("clp_label", clp_labels)]
        )
    for i in range(dim2):
        result.data[:, i] = np.dot(matrix[i], clp[i].sel(clp_label=matrix[i].coords["clp_label"]))

    if noise:
        if noise_seed is not None:
            np.random.seed(noise_seed)
        result["data"] = (
            (model.model_dimension, model.global_dimension),
            np.random.normal(result.data, noise_std_dev),
        )

    return result<|MERGE_RESOLUTION|>--- conflicted
+++ resolved
@@ -65,13 +65,9 @@
     result = result.to_dataset(name="data")
 
     matrix = [
-<<<<<<< HEAD
         model.matrix(
-            dataset_descriptor=filled_dataset, axis=matrix_dimension, index=index, extra=extra
+            dataset_descriptor=filled_dataset, axis=model_dimension, index=index, extra=extra
         )
-=======
-        model.matrix(dataset_descriptor=filled_dataset, axis=model_dimension, index=index)
->>>>>>> 0d9c54db
         for index in global_dimension
     ]
     if callable(model.constrain_matrix_function):

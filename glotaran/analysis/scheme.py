import functools
import pathlib
import typing
import yaml
import xarray as xr
import numpy as np

import glotaran
from glotaran.parameter import ParameterGroup


def _not_none(f):

    @functools.wraps(f)
    def decorator(self, value):
        if value is None:
            raise ValueError(f"{f.__name__} cannot be None")
        f(self, value)


class Scheme:

    def __init__(self,
                 model: 'glotaran.model.Model' = None,
                 parameter: ParameterGroup = None,
                 data: typing.Dict[str, typing.Union[xr.DataArray, xr.Dataset]] = None,
                 extra: typing.Dict[str, xr.DataArray] = None,
                 group_tolerance: float = 0.0,
                 nnls: bool = False,
                 nfev: int = None,
                 ):

        self.model = model
        self.parameter = parameter
        self.data = data
        self.extra = extra
        self.group_tolerance = group_tolerance
        self.nnls = nnls
        self.nfev = nfev

    @classmethod
    def from_yml_file(cls, filename: str) -> 'Scheme':

        try:
            with open(filename) as f:
                try:
                    scheme = yaml.load(f, Loader=yaml.FullLoader)
                except Exception as e:
                    raise Exception(f"Error parsing scheme: {e}")
        except Exception as e:
            raise Exception(f"Error opening scheme: {e}")

        if 'model' not in scheme:
            raise Exception('Model file not specified.')

        try:
            model = glotaran.read_model_from_yml_file(scheme['model'])
        except Exception as e:
            raise Exception(f"Error loading model: {e}")

        if 'parameter' not in scheme:
            raise Exception('Parameter file not specified.')

        path = scheme['parameter']
        fmt = scheme.get('parameter_format', None)
        try:
            parameter = glotaran.parameter.ParameterGroup.from_file(path, fmt)
        except Exception as e:
            raise Exception(f"Error loading parameter: {e}")

        if 'data' not in scheme:
            raise Exception('No data specified.')

        data = {}
        for label, path in scheme['data'].items():
            path = pathlib.Path(path)

            fmt = path.suffix[1:] if path.suffix != '' else 'nc'
            if 'data_format' in scheme:
                fmt = scheme['data_format']

            try:
                data[label] = glotaran.io.read_data_file(path, fmt=fmt)
            except Exception as e:
                raise Exception(f"Error loading dataset '{label}': {e}")

        nnls = scheme.get('nnls', False)
        nfev = scheme.get('nfev', None)
        group_tolerance = scheme.get('group_tolerance', 0.0)

        extra = scheme.get('extra', {})

<<<<<<< HEAD
        for label, path in extra.items():
=======
        for label, path in extra.item:
>>>>>>> ffbc667c
            path = pathlib.Path(path)

            fmt = path.suffix[1:] if path.suffix != '' else 'nc'
            if 'data_format' in scheme:
                fmt = scheme['data_format']

            try:
                extra[label] = glotaran.io.read_data_file(path, fmt=fmt)
            except Exception as e:
                raise Exception(f"Error loading extra data '{label}': {e}")

        return cls(model=model, parameter=parameter, data=data, extra=extra,
                   nnls=nnls, nfev=nfev, group_tolerance=group_tolerance)

    @property
    def model(self) -> 'glotaran.model.Model':
        return self._model

    @_not_none
    @model.setter
    def model(self, model: 'glotaran.model.Model'):
        self._model = model

    @property
    def parameter(self) -> ParameterGroup:
        return self._parameter

    @_not_none
    @parameter.setter
    def parameter(self, parameter: ParameterGroup):
        self._parameter = parameter

    @property
    def data(self) -> typing.Dict[str, typing.Union[xr.DataArray, xr.Dataset]]:
        return self._data

    @_not_none
    @data.setter
    def data(self, data: typing.Dict[str, typing.Union[xr.DataArray, xr.Dataset]]):
        self._data = data

    @property
    def extra(self) -> typing.Dict[str, xr.Dataset]:
        return self._extra

    @extra.setter
    def extra(self, extra: typing.Dict[str, xr.Dataset]):
        self._extra = extra

    @property
    def nnls(self) -> bool:
        return self._nnls

    @_not_none
    @nnls.setter
    def nnls(self, nnls: bool):
        self._nnls = nnls

    @property
    def nfev(self) -> int:
        return self._nfev

    @nfev.setter
    def nfev(self, nfev: int):
        self._nfev = nfev

    @property
    def group_tolerance(self) -> float:
        return self._group_tolerance

    @group_tolerance.setter
    def group_tolerance(self, group_tolerance: float):
        self._group_tolerance = group_tolerance

    def problem_list(self) -> typing.List[str]:
        """Returns a list with all problems in the model and missing parameters."""
        return self.model.problem_list(self.parameter)

    def validate(self) -> str:
        """Returns a string listing all problems in the model and missing parameters."""
        return self.model.validate(self.parameter)

    def valid(self, parameter: ParameterGroup = None) -> bool:
        """Returns `True` if there are no problems with the model or the parameters,
        else `False`."""
        return self.model.valid(parameter)

    def prepared_data(self) -> typing.Dict[str, xr.Dataset]:
        data = {}
        for label, dataset in self.data.items():
            if self.model.matrix_dimension not in dataset.dims:
                raise Exception("Missing coordinates for dimension "
                                f"'{self.model.matrix_dimension}' in data for dataset "
                                f"'{label}'")
            if self.model.global_dimension not in dataset.dims:
                raise Exception("Missing coordinates for dimension "
                                f"'{self.model.global_dimension}' in data for dataset "
                                f"'{label}'")
            if isinstance(dataset, xr.DataArray):
                dataset = dataset.to_dataset(name="data")

            if 'weight' in dataset and 'weighted_data' not in dataset:
                dataset['weighted_data'] = np.multiply(dataset.data, dataset.weight)

            if'data_singular_values' not in dataset:
                l, s, r = np.linalg.svd(dataset.data)
                dataset['data_left_singular_vectors'] = \
                    ((self.model.matrix_dimension, 'left_singular_value_index'), l)
                dataset['data_singular_values'] = (('singular_value_index'), s)
                dataset['data_right_singular_vectors'] = \
                    (('right_singular_value_index', self.model.global_dimension), r)

            else:
                # This protects transposing when getting data with svd in it
                if dataset.coords['right_singular_value_index'].size != \
                  dataset.coords[self.model.global_dimension].size:
                    dataset = dataset.rename(
                        right_singular_value_index='right_singular_value_indexTMP')
                    dataset = dataset.rename(
                        left_singular_value_index='right_singular_value_index')
                    dataset = dataset.rename(
                        right_singular_value_indexTMP='left_singular_value_index')
                    dataset = dataset.rename(
                        right_singular_vectors='right_singular_value_vectorsTMP')
                    dataset = dataset.rename(
                        left_singular_value_vectors='right_singular_value_vectors')
                    dataset = dataset.rename(
                        right_singular_value_vectorsTMP='left_singular_value_vectors')
            new_dims = [self.model.matrix_dimension, self.model.global_dimension]
            new_dims += [dim for dim in dataset.dims
                         if dim != self.model.matrix_dimension
                         and dim != self.model.global_dimension]
            data[label] = dataset.transpose(*new_dims)
        return data

    def markdown(self):
        s = self.model.markdown(parameter=self.parameter)

        s += "\n\n"
        s += "__Scheme__\n\n"

        s += f"* *nnls*: {self.nnls}\n"
        s += f"* *nfev*: {self.nfev}\n"
        s += f"* *group_tolerance*: {self.group_tolerance}\n"

        return s<|MERGE_RESOLUTION|>--- conflicted
+++ resolved
@@ -90,11 +90,7 @@
 
         extra = scheme.get('extra', {})
 
-<<<<<<< HEAD
         for label, path in extra.items():
-=======
-        for label, path in extra.item:
->>>>>>> ffbc667c
             path = pathlib.Path(path)
 
             fmt = path.suffix[1:] if path.suffix != '' else 'nc'
@@ -182,8 +178,8 @@
         else `False`."""
         return self.model.valid(parameter)
 
-    def prepared_data(self) -> typing.Dict[str, xr.Dataset]:
-        data = {}
+    def prepare_data(self, copy=True):
+        data = {} if copy else None
         for label, dataset in self.data.items():
             if self.model.matrix_dimension not in dataset.dims:
                 raise Exception("Missing coordinates for dimension "
@@ -227,8 +223,12 @@
             new_dims += [dim for dim in dataset.dims
                          if dim != self.model.matrix_dimension
                          and dim != self.model.global_dimension]
-            data[label] = dataset.transpose(*new_dims)
-        return data
+            if copy:
+                data[label] = dataset.transpose(*new_dims)
+            else:
+                self.data[label] = dataset.transpose(*new_dims)
+        if copy:
+            self.data = data
 
     def markdown(self):
         s = self.model.markdown(parameter=self.parameter)

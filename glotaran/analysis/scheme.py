--- conflicted
+++ resolved
@@ -9,6 +9,8 @@
 
 import glotaran
 from glotaran.parameter import ParameterGroup
+
+from .util import create_svd
 
 
 def _not_none(f):
@@ -204,24 +206,13 @@
             if isinstance(dataset, xr.DataArray):
                 dataset = dataset.to_dataset(name="data")
 
+            dataset = self._transpose_dataset(dataset)
+
             self._add_weight(label, dataset)
 
-<<<<<<< HEAD
             if "data_singular_values" not in dataset:
-                l, s, r = np.linalg.svd(dataset.data)
-                dataset["data_left_singular_vectors"] = (
-                    (self.model.matrix_dimension, "left_singular_value_index"),
-                    l,
-                )
-                dataset["data_singular_values"] = (("singular_value_index"), s)
-                dataset["data_right_singular_vectors"] = (
-                    ("right_singular_value_index", self.model.global_dimension),
-                    r,
-                )
-
-=======
-            # This protects transposing when getting data with svd in it
->>>>>>> 0d9c54db
+                create_svd("data", dataset, self.model)
+
             if "data_singular_values" in dataset and (
                 dataset.coords["right_singular_value_index"].size
                 != dataset.coords[self.model.global_dimension].size
@@ -238,16 +229,10 @@
                 dataset = dataset.rename(
                     right_singular_value_vectorsTMP="left_singular_value_vectors"
                 )
-            new_dims = [self.model.model_dimension, self.model.global_dimension]
-            new_dims += [
-                dim
-                for dim in dataset.dims
-                if dim != self.model.model_dimension and dim != self.model.global_dimension
-            ]
             if copy:
-                data[label] = dataset.transpose(*new_dims)
+                data[label] = dataset
             else:
-                self.data[label] = dataset.transpose(*new_dims)
+                self.data[label] = dataset
 
         return data
 
@@ -262,6 +247,15 @@
         s += f"* *group_tolerance*: {self.group_tolerance}\n"
 
         return s
+
+    def _transpose_dataset(self, dataset):
+        new_dims = [self.model.model_dimension, self.model.global_dimension]
+        new_dims += [
+            dim
+            for dim in dataset.dims
+            if dim != self.model.model_dimension and dim != self.model.global_dimension
+        ]
+        return dataset.transpose(*new_dims)
 
     def _add_weight(self, label, dataset):
 

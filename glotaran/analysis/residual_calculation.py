--- conflicted
+++ resolved
@@ -14,10 +14,7 @@
     penalties = []
     for label in problem_bag:
         data = problem_bag[label].data
-<<<<<<< HEAD
-=======
         weight = problem_bag[label].weight
->>>>>>> 59c72d7e
         global_axis = problem_bag[label].global_axis
         reduced_clp_labels[label] = constraint_labels_and_matrices[label].clp_label
         matrix = constraint_labels_and_matrices[label].matrix
@@ -70,12 +67,9 @@
         reduced_clps[label] = []
         residuals[label] = []
         for i, index in enumerate(global_axis):
-<<<<<<< HEAD
-=======
             matrix = matrices[i][1]
             if weight is not None:
                 matrix = dask.delayed(apply_weight)(matrix, weight.isel({global_dimension: i}))
->>>>>>> 59c72d7e
             clp, residual = dask.delayed(residual_function, nout=2)(
                 matrix, data.isel({global_dimension: i}).values
             )

--- conflicted
+++ resolved
@@ -22,7 +22,7 @@
     dataset_path = path.join("dataset.nc")
     xr.DataArray([1, 2, 3]).to_dataset(name="data").to_netcdf(dataset_path)
 
-    extra_path = path.join('extradata.nc')
+    extra_path = path.join("extradata.nc")
     xr.DataArray([1, 2, 3]).to_netcdf(extra_path)
 
     scheme = f"""
@@ -53,15 +53,10 @@
     assert scheme.nnls
     assert scheme.nfev == 42
 
-<<<<<<< HEAD
-    assert 'dataset1' in scheme.data
-    assert isinstance(scheme.data['dataset1'], xr.DataArray)
-    assert scheme.data['dataset1'].data.size == 3
+    assert "dataset1" in scheme.data
+    assert isinstance(scheme.data["dataset1"], xr.DataArray)
+    assert scheme.data["dataset1"].data.size == 3
 
-    assert 'testextra' in scheme.extra
-    assert isinstance(scheme.extra['testextra'], xr.DataArray)
-    assert scheme.extra['testextra'].size == 3
-=======
-    assert "dataset1" in scheme.data
-    assert scheme.data["dataset1"].data.size == 3
->>>>>>> b46a1821
+    assert "testextra" in scheme.extra
+    assert isinstance(scheme.extra["testextra"], xr.DataArray)
+    assert scheme.extra["testextra"].size == 3
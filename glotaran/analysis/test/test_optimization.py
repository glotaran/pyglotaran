--- conflicted
+++ resolved
@@ -17,7 +17,7 @@
 
 
 def calculate_kinetic(dataset_descriptor=None, axis=None, index=None, extra=None):
-    assert extra['testextra']
+    assert extra["testextra"]
     kinpar = -1 * np.array(dataset_descriptor.kinetic)
     compartments = [f"s{i+1}" for i in range(len(kinpar))]
     array = np.exp(np.outer(axis, kinpar))
@@ -224,24 +224,15 @@
     print(model.validate(initial))
     assert model.valid(initial)
 
-<<<<<<< HEAD
-    extra = {'testextra': True}
-
-    dataset = simulate(sim_model, 'dataset1', wanted, {'e': est_axis, 'c': cal_axis}, extra=extra)
-=======
-    dataset = simulate(sim_model, "dataset1", wanted, {"e": est_axis, "c": cal_axis})
->>>>>>> b46a1821
+    extra = {"testextra": True}
+
+    dataset = simulate(sim_model, "dataset1", wanted, {"e": est_axis, "c": cal_axis}, extra=extra)
+
     print(dataset)
-
     assert dataset.data.shape == (cal_axis.size, est_axis.size)
 
-<<<<<<< HEAD
-    data = {'dataset1': dataset}
+    data = {"dataset1": dataset}
     scheme = Scheme(model=model, parameter=initial, data=data, nfev=5, extra=extra)
-=======
-    data = {"dataset1": dataset}
-    scheme = Scheme(model=model, parameter=initial, data=data, nfev=10)
->>>>>>> b46a1821
 
     result = optimize(scheme)
     print(result.optimized_parameter)
@@ -257,12 +248,12 @@
     print(dataset.data[0, 0], resultdata.data[0, 0])
     assert np.allclose(dataset.data, resultdata.data)
 
-    assert 'data_singular_values' in resultdata
-    assert 'data_left_singular_vectors' in resultdata
-    assert 'data_right_singular_vectors' in resultdata
+    assert "data_singular_values" in resultdata
+    assert "data_left_singular_vectors" in resultdata
+    assert "data_right_singular_vectors" in resultdata
 
     print(resultdata)
-    assert 'residual' in resultdata
-    assert 'residual_singular_values' in resultdata
-    assert 'residual_left_singular_vectors' in resultdata
-    assert 'residual_right_singular_vectors' in resultdata+    assert "residual" in resultdata
+    assert "residual_singular_values" in resultdata
+    assert "residual_left_singular_vectors" in resultdata
+    assert "residual_right_singular_vectors" in resultdata